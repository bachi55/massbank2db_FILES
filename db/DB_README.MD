--- conflicted
+++ resolved
@@ -1,13 +1,10 @@
 # MassBank DB
 
-<<<<<<< HEAD
-=======
 ## "with_descriptors" (v4, ??.07.2021)
 
 - added Bouwmeester et al. (2019) molecular descriptors from RDKit
 - descriptors are added for 'smiles_iso' and 'smiles_can'
 
->>>>>>> 089dfa74
 ## "with_test_splits" (v3, 12.07.2021)
 
 - random splits test splits have been generated for all datasets
